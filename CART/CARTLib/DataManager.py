from __future__ import annotations
from pathlib import Path
import csv
from collections import deque
from typing import Optional, List, Dict

from .VolumeOnlyDataIO import VolumeOnlyDataUnit
from .DataUnitBase import DataUnitBase

class TaskConfig:
    """
    Placeholder for future configuration settings.
    """
    pass

class DataManager:
    """
    Manages a CSV-based cohort and provides a fixed-size window of DataIO
    objects for efficient forward/backward traversal.

    # TODO: Implement support for non-1 length queues in the future.
    # TODO: Implement way to indicate if a whole list was traversed.

    Attributes:
        config: Optional TaskConfig for behavior customization.
        _data_cohort_csv: Path to the cohort CSV file.
        raw_data: List of row dictionaries loaded from CSV.
        queue_length: Number of DataIO objects in the traversal window (must be odd).
        queue: Deque holding the current window of DataIO objects.
        current_queue_index: Position within the queue for traversal (always center for odd lengths).
        current_raw_index: Current position in the raw_data list.
    """

    def __init__(
        self,
        config: TaskConfig | None = None,
        queue_length: int = 1,
    ) -> None:
        """
        Initialize DataManager with optional configuration and window size.

        Args:
            config: Configuration object for customizing behavior.
            queue_length: Max number of DataIO objects in the window (must be odd, currently only 1 supported).

        Raises:
            ValueError: If queue_length is not odd or not supported.
        """
        if queue_length % 2 == 0:
            raise ValueError("Queue length must be odd")
        if queue_length != 1:
            raise ValueError("Currently only queue_length=1 is supported")

        self.config = config
        self._data_cohort_csv: Path | None = None
        self.raw_data: List[Dict[str, str]] = []
        self.queue_length = queue_length
<<<<<<< HEAD
        self.queue: deque[DataUnitBase] = deque(maxlen=self.queue_length)
        self.current_queue_index: int = 0
=======
        self.queue: deque[DataIO] = deque(maxlen=self.queue_length)
        self.current_queue_index: int = 0  # For queue_length=1, this is always 0
        self.current_raw_index: int = 0  # Current position in raw_data
>>>>>>> 49fb2086

    def set_data_cohort_csv(self, csv_path: Path) -> None:
        """
        Configure the cohort CSV file to use for data loading.

        Args:
            csv_path: Path to the cohort CSV file.
        """
        self._data_cohort_csv = csv_path

    def get_data_cohort_csv(self) -> Optional[Path]:
        """
        Retrieve the configured cohort CSV file path.

        Returns:
            Path to the cohort CSV, or None if not set.
        """
        return self._data_cohort_csv

    def load_data(self, csv_path: Path | None = None) -> None:
        """
        Load CSV into raw_data, validate it, and initialize the traversal window.
        Uses either the provided csv_path or the one previously configured.

        Args:
            csv_path: Optional Path to CSV file. If omitted, uses the configured data_cohort_csv.

        Raises:
            ValueError: If no path is provided/configured, or if CSV is invalid.
        """
        path = csv_path or self._data_cohort_csv
        if not self._data_cohort_csv:
            self._data_cohort_csv = path
        if path is None:
            raise ValueError("No CSV path provided or configured for loading data")
        rows = self._read_csv(path)
        self._validate_columns(rows)
        self._validate_unique_uids(rows)
        self.raw_data = rows
        self.current_raw_index = 0  # Start at beginning
        self._init_queue()
        print(f"Loaded {len(rows)} rows from {path}")

    def _init_queue(self) -> None:
        """
        Populate the queue with DataIO objects based on current_raw_index
        and reset the queue traversal index.
        """
        if not self.raw_data:
            self.queue.clear()
            return

        self.queue.clear()
<<<<<<< HEAD
        initial = self.raw_data[: self.queue_length]
        for row in initial:
            # TODO: make the type of DataUnit selectable/configurable somehow
=======

        # For queue_length=1, just load the current item
        if self.queue_length == 1:
            row = self.raw_data[self.current_raw_index]
>>>>>>> 49fb2086
            self.queue.append(
                VolumeOnlyDataUnit(
                    data=row
                )
            )
            self.current_queue_index = 0
        else:
            # Future implementation for larger odd queue lengths
            # Would center the queue around current_raw_index
            raise NotImplementedError("Queue lengths > 1 not yet implemented")

    def get_queue(self) -> List[DataUnitBase]:
        """
        Return the current window of DataIO objects.

        Returns:
            List of DataIO in current window order.
        """
        return list(self.queue)

    def current_item(self) -> DataUnitBase:
        """
        Return the current DataIO in the queue without changing the index.

        Raises:
            IndexError: If the queue is empty or raw_data is empty.
        """
        if not self.queue or not self.raw_data:
            raise IndexError("Traversal queue is empty")
        return self.queue[self.current_queue_index]

    def next_item(self) -> DataUnitBase:
        """
        Advance to the next item in raw_data with wraparound, update queue, and return current item.

        Returns:
            The DataIO at the new position.

        Raises:
            IndexError: If the queue is empty or raw_data is empty.
        """
        if not self.raw_data:
            raise IndexError("No data loaded")

        # Move to next position in raw_data with wraparound
        self.current_raw_index = (self.current_raw_index + 1) % len(self.raw_data)

        # Update queue to reflect new position
        self._init_queue()

        return self.current_item()

    def previous_item(self) -> DataUnitBase:
        """
        Move to the previous item in raw_data with wraparound, update queue, and return current item.

        Returns:
            The DataIO at the new position.

        Raises:
            IndexError: If the queue is empty or raw_data is empty.
        """
        if not self.raw_data:
            raise IndexError("No data loaded")

        # Move to previous position in raw_data with wraparound
        self.current_raw_index = (self.current_raw_index - 1) % len(self.raw_data)

        # Update queue to reflect new position
        self._init_queue()

        return self.current_item()

    def get_current_position(self) -> tuple[int, int]:
        """
        Get current positions in both queue and raw data.

        Returns:
            Tuple of (current_queue_index, current_raw_index)
        """
        return (self.current_queue_index, self.current_raw_index)

    def get_position_info(self) -> Dict[str, int]:
        """
        Get detailed position information.

        Returns:
            Dictionary with position details including total count.
        """
        return {
            'queue_index': self.current_queue_index,
            'raw_index': self.current_raw_index,
            'total_items': len(self.raw_data),
            'queue_length': self.queue_length
        }

    def _read_csv(self, csv_path: Path) -> List[Dict[str, str]]:
        with csv_path.open(newline='') as csvfile:
            reader = csv.DictReader(csvfile)
            if reader.fieldnames is None:
                raise ValueError("CSV file has no header row")
            return list(reader)

    def _validate_columns(self, rows: List[Dict[str, str]]) -> None:
        if not rows:
            raise ValueError("CSV file contains no data rows")
        cols = rows[0].keys()
        if 'uid' not in cols:
            raise ValueError("CSV must contain 'uid' column")
        if len(cols) < 2:
            raise ValueError(
                "CSV must contain at least one resource column besides 'uid'"
            )

    def _validate_unique_uids(self, rows: List[Dict[str, str]]) -> None:
        seen: set[str] = set()
        duplicates: set[str] = set()
        for row in rows:
            uid = row['uid']
            if uid in seen:
                duplicates.add(uid)
            seen.add(uid)
        if duplicates:
            raise ValueError(f"Duplicate uid values found in file: {duplicates}")


if __name__ == "__main__":
    # Example usage with queue_length=1
    manager = DataManager(queue_length=1)
    csv_path = Path("/Users/iejohnson/NAMIC/CART/sample_data/example_cohort.csv")
    manager.set_data_cohort_csv(csv_path)
    manager.load_data()  # uses configured CSV

    print("Initial state:")
    print(f"Queue: {[item.uid for item in manager.get_queue()]}")
    print(f"Current item: {manager.current_item().uid}")
    print(f"Position: {manager.get_position_info()}")

    print("\nAfter next:")
    next_item = manager.next_item()
    print(f"Next item: {next_item.uid}")
    print(f"Position: {manager.get_position_info()}")

    print("\nAfter previous:")
    prev_item = manager.previous_item()
    print(f"Previous item: {prev_item.uid}")
    print(f"Position: {manager.get_position_info()}")<|MERGE_RESOLUTION|>--- conflicted
+++ resolved
@@ -55,14 +55,9 @@
         self._data_cohort_csv: Path | None = None
         self.raw_data: List[Dict[str, str]] = []
         self.queue_length = queue_length
-<<<<<<< HEAD
-        self.queue: deque[DataUnitBase] = deque(maxlen=self.queue_length)
-        self.current_queue_index: int = 0
-=======
         self.queue: deque[DataIO] = deque(maxlen=self.queue_length)
         self.current_queue_index: int = 0  # For queue_length=1, this is always 0
         self.current_raw_index: int = 0  # Current position in raw_data
->>>>>>> 49fb2086
 
     def set_data_cohort_csv(self, csv_path: Path) -> None:
         """
@@ -116,16 +111,10 @@
             return
 
         self.queue.clear()
-<<<<<<< HEAD
-        initial = self.raw_data[: self.queue_length]
-        for row in initial:
-            # TODO: make the type of DataUnit selectable/configurable somehow
-=======
 
         # For queue_length=1, just load the current item
         if self.queue_length == 1:
             row = self.raw_data[self.current_raw_index]
->>>>>>> 49fb2086
             self.queue.append(
                 VolumeOnlyDataUnit(
                     data=row
