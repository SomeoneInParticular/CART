from pathlib import Path
from typing import Optional, Any

import slicer

<<<<<<< HEAD
=======
from CARTLib.core.DataUnitBase import DataUnitBase


>>>>>>> c7778aa0
## LOADING ##
def load_volume(path: Path):
    """
    Load a file into Slicer as a Volume.

    Unlike slicer's default utility function, it will hide the volume from view
    by default to better work with CART's iterative DataUnit loading.

    :param path: Path to the file
    """
    # Load the file into a volume node, hidden from view
    return slicer.util.loadVolume(path, {"show": False})


def load_label(path: Path):
    """
    Load a file into Slicer as a LabelVolume.

    Unlike slicer's default utility function, it will hide the label from view
    by default to better work with CART's iterative DataUnit loading.

    :param path: Path to the file
    """
    # Load the file into a label node, hidden from view
    return slicer.util.loadLabelVolume(path, {"show": False})


def load_segmentation(path: Path):
    """
    Load a file into Slicer as a Segmentation.

    Unlike slicer's default utility function, it will hide the segmentation from
    view by default to better work with CART's iterative DataUnit loading.

    :param path: Path to the file
    """
    # We first have to load it as a label volume
    label_node = load_label(path)

    # Then pass its contents to a segmentation node
    scene = slicer.mrmlScene
    segment_node = scene.AddNewNodeByClass("vtkMRMLSegmentationNode")
    slicer.modules.segmentations.logic().ImportLabelmapToSegmentationNode(
        label_node, segment_node
    )

    # Hide it from view by default
    segment_node.SetDisplayVisibility(False)

    # Remove the (now redundant) label node from the scene
    scene.RemoveNode(label_node)
    del label_node

    # Return the result
    return segment_node


def load_markups(path: Path) -> list[slicer.vtkMRMLMarkupsFiducialNode]:
    """
    Load a file into Slicer as a Markups node.

    Unlike slicer's default utility function, it will hide the markups from view
    by default to better work with CART's iterative DataUnit loading.

    Also there is a workaround to track all loaded markup nodes
    :param path: Path to the file
    """
    # Load the file into a markups node, hidden from view

    all_fiducials = set(slicer.util.getNodesByClass("vtkMRMLMarkupsFiducialNode"))

    markups_nodes = slicer.util.loadMarkups(
        path
    )  # THIS IS SUPPOSED TO RETURN A LIST if
    # there are multiple nodes in the file
    # THIS DOESNT https://slicer.readthedocs.io/en/latest/developer_guide/slicer.html#slicer.util.loadMarkups
    all_new_fiducials = list(
        set(slicer.util.getNodesByClass("vtkMRMLMarkupsFiducialNode")) - all_fiducials
    )

    print(f"Found {len(all_new_fiducials)} new markups nodes after loading {path}")
    print(f"Fiductrials in the scene: {[node.GetName() for node in all_new_fiducials]}")
    if markups_nodes is None:
        raise ValueError(f"Failed to load markups from {path}")
    if not isinstance(markups_nodes, list):
        markups_nodes = [markups_nodes]

    if all_new_fiducials != markups_nodes:
        print(
            "Warning: The loaded markups returned from slicer.util.loadMarkups does not match the expected new fiducials."
        )
        difference = set(markups_nodes) - set(all_new_fiducials)
        if difference:
            print(f"Difference: {[node.GetName() for node in difference]}")
        markups_nodes = all_new_fiducials

    print(f"Markups nodes: {[node.GetName() for node in markups_nodes]}")
    for markups_node in markups_nodes:

        # Hide the display node as well, if it exists
        displayNode = markups_node.GetDisplayNode()
        if displayNode:
            displayNode.SetVisibility(False)

    return markups_nodes


## SAVING ##
def save_volume_to_nifti(volume_node, path: Path):
    """
    Save a volume node to the specified path.
    """
    slicer.util.saveNode(volume_node, str(path))


def save_segmentation_to_nifti(segment_node, volume_node, path: Path):
    """
    Save a segmentation node's contents to a `.nii` file.

    Much like loading, we can't save segmentations directly. Instead, we need to
    convert it back to a label-type node w/ reference to a volume node first,
    then save that.
    """
    # Convert the Segmentation back to a Label (for Nifti export)
    label_node = slicer.mrmlScene.AddNewNodeByClass("vtkMRMLLabelMapVolumeNode")
    slicer.modules.segmentations.logic().ExportVisibleSegmentsToLabelmapNode(
        segment_node, label_node, volume_node
    )

    # Save the active segmentation node to the desired directory
    slicer.util.saveNode(label_node, str(path))

    # Clean up the label node after so it doesn't pollute the scene
    slicer.mrmlScene.RemoveNode(label_node)


def save_markups_to_json(markups_node, path: Path):
    """
    Save a markups node to the specified path as a JSON file.
    """
    # Use Slicer's utility function to save the markups node
    assert path.name.endswith(".mrk.json"), "Path must end with .mrk.json"
    slicer.util.saveNode(markups_node, str(path))
    slicer.mrmlScene.RemoveNode(markups_node)


## ORGANIZATION ##
def create_subject(label: str, *child_nodes):
    # Get Slicer's hierarchy node
    shNode = slicer.mrmlScene.GetSubjectHierarchyNode()

    # Create a new subject with the desired label
    subject_id = shNode.CreateSubjectItem(shNode.GetSceneItemID(), label)

    # Have the new subject "adopt" all provided child nodes
    for n in child_nodes:
        n_id = shNode.GetItemByDataNode(n)
        shNode.SetItemParent(n_id, subject_id)

    # Return the ID for the newly created subject
    return subject_id


def extract_case_keys_by_prefix(
    case_data: dict[str, str], prefix: str, force_present: bool = False
) -> list[str]:
    """
    Extract keys from a case_data dictionary where the given prefix
    appears as a full word (split by "_"), case-insensitively.

    Parameters
    ----------
    case_data : dict[str, str]
        Dictionary containing keys like 'T2w_Volume', 'Lesion_Segmentation', etc.
    prefix : str
        The prefix to match exactly (e.g., "Volume", "Segmentation", "Markup").
    force_present: bool
        Whether to raise an error if no keys match the prefix.

    Returns
    -------
    list[str]
        Keys in case_data that contain the prefix as a full word.

    """
    prefix_lower = prefix.lower()
    keys = [
        k for k in case_data if prefix_lower in (part.lower() for part in k.split("_"))
    ]
    if not keys and force_present:
        raise ValueError(
            f"No keys found with prefix '{prefix}' in case_data: {case_data}"
        )
    return keys


def create_empty_segmentation_node(
    name: str,
    reference_volume: slicer.vtkMRMLScalarVolumeNode,
    scene: Optional[slicer.vtkMRMLScene] = None,
) -> slicer.vtkMRMLSegmentationNode:
    """
    Create an empty segmentation node with proper display node setup.

    # TODO CREATE SUPPORT FOR KWARGS TO PASS TO THE DISPLAY NODE

    Args:
        name: Name for the segmentation node
        reference_volume: Volume node to use for geometry reference
        scene: MRML scene to add the node to (defaults to slicer.mrmlScene)

    Returns:
        Empty segmentation node with display node configured
    """
    if scene is None:
        scene = slicer.mrmlScene

    # Create segmentation node
    seg_node = slicer.vtkMRMLSegmentationNode()
    scene.AddNode(seg_node)
    seg_node.SetName(name)

    # Create and set up display node
    display_node = slicer.vtkMRMLSegmentationDisplayNode()
    scene.AddNode(display_node)
    seg_node.SetAndObserveDisplayNodeID(display_node.GetID())

    # Set reference geometry
    seg_node.SetReferenceImageGeometryParameterFromVolumeNode(reference_volume)

    return seg_node


def parse_volumes(
    case_data: dict[str, Any], data_path: Path
) -> tuple[list[str], dict[str, Path], str]:
    # Get the keys from the case data
    volume_keys = extract_case_keys_by_prefix(case_data, "Volume", force_present=True)

    # We need at least one volume key; otherwise theirs nothing to reference against
    if len(volume_keys) < 1:
        raise ValueError("At least one feature in the cohort must be a volume!")

    # Parse the volume paths

    volume_paths: dict[str, Optional[Path]] = {
        (k): (data_path / v if (v := case_data.get(k, "")) != "" else None)
        for k in volume_keys
    }

    # We need at least one non-blank path to reference against
    valid_paths: dict[str, Path] = {
        k: v for k, v in volume_paths.items() if v is not None
    }
    if len(valid_paths) < 1:
        raise ValueError(
            f"No valid volumes were found for case '{case_data.get('uid', 'UNKNOWN')}'!"
        )

    # Set the primary volume to reference segmentations against
    # KO: Note that this will select a non-primary volume if all primary volumes are
    #  blank; not the most intuitive, but much better than just crashing
    primary_volume_key = next(
        # Prefer a key explicitly designated as "primary" if possible
        (k for k in valid_paths.keys() if "primary" in k.lower()),
        # Failing that, select the first valid volume instead
        next(iter(valid_paths.keys())),
    )

    # Move the primary key to the front of our list
    print(primary_volume_key)
    volume_keys.remove(primary_volume_key)
    volume_keys = [primary_volume_key, *volume_keys]
    return volume_keys, volume_paths, primary_volume_key


def parse_segmentations(
    case_data, data_path, DEFAULT_SEGMENTATION_KEY="default_segmentation"
) -> tuple[list[str], dict[str, Path], str]:
    # Parse our segmentation keys
    segmentation_keys = extract_case_keys_by_prefix(
        case_data, "Segmentation", force_present=False
    )

    # If we don't have segmentations, assume the user wants to create one instead
    if not segmentation_keys:
        segmentation_keys = [DEFAULT_SEGMENTATION_KEY]
    primary_segmentation_key = next(
        (k for k in segmentation_keys if "primary" in k.lower()),
        segmentation_keys[0],
    )
    # Move primaries to the front of the list so they are auto-selected by the GUI
    segmentation_keys.remove(primary_segmentation_key)
    segmentation_keys = [primary_segmentation_key, *segmentation_keys]

    # Initialize our segmentation paths
    segmentation_paths: dict[str, Path] = {
        (k): (data_path / v if (v := case_data.get(k, "")) != "" else None)
        for k in segmentation_keys
    }
    valid_segmentation_paths = {
        k: v for k, v in segmentation_paths.items() if v is not None
    }
    return segmentation_keys, valid_segmentation_paths, primary_segmentation_key


def parse_markups(case_data, data_path) -> tuple[list[str], dict[str, Path]]:
    # TODO Handle Case for allowing a "Primary" Markup even if we dont currently have a need.
    # This would allow us to dry out this code combining all 3 parse_* functions

    # Get our list of
    markup_keys = extract_case_keys_by_prefix(case_data, "Markup", force_present=False)

    # Initialize our markup paths
    markup_paths: dict[str, Path] = {
        (k): (data_path / v if (v := case_data.get(k, "")) != "" else None)
        for k in markup_keys
    }
    valid_markup_paths = {k: v for k, v in markup_paths.items() if v is not None}
    return markup_keys, valid_markup_paths<|MERGE_RESOLUTION|>--- conflicted
+++ resolved
@@ -3,12 +3,9 @@
 
 import slicer
 
-<<<<<<< HEAD
-=======
 from CARTLib.core.DataUnitBase import DataUnitBase
 
 
->>>>>>> c7778aa0
 ## LOADING ##
 def load_volume(path: Path):
     """
