--- conflicted
+++ resolved
@@ -1,10 +1,4 @@
 {
-<<<<<<< HEAD
-  "users": [],
-  "autosave": true,
-  "autosave_frequency": 120,
-  "filters": {}
-=======
   "last_user": "Default",
   "user_roles": [
     "N/A"
@@ -12,8 +6,8 @@
   "user_profiles": {
     "Default": {
       "role": "N/A",
-      "save_on_iter": true
+      "save_on_iter": true,
+      "filters": {}
     }
   }
->>>>>>> 29836676
 }