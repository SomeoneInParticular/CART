--- conflicted
+++ resolved
@@ -241,7 +241,6 @@
 
         return cohortCollapsibleButton
 
-<<<<<<< HEAD
     def buildTaskUI(self):
         # Layout management
         taskSelectionCollapsibleButton = ctk.ctkCollapsibleButton()
@@ -260,7 +259,7 @@
         taskOptions.currentIndexChanged.connect(self.onTaskChanged)
 
         return taskSelectionCollapsibleButton
-=======
+
     def onLoadCohortClicked(self):
         """
         Handles the explicit load cohort button click.
@@ -277,7 +276,6 @@
 
         print(f"Loading cohort from: {cohort_file}")
         self.onCohortChanged()
->>>>>>> a7bceff2
 
     def buildCaseIteratorUI(self):
       # Layout
