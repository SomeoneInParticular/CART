import traceback
from pathlib import Path
from typing import Optional

import vtk

import ctk
import qt
import slicer
from slicer import vtkMRMLScalarVolumeNode
from slicer.ScriptedLoadableModule import *
from slicer.i18n import tr as _
from slicer.util import VTKObservationMixin

from CARTLib.Config import Config
from CARTLib.core.DataManager import DataManager
from CARTLib.core.DataUnitBase import DataUnitBase
from CARTLib.core.TaskBaseClass import TaskBaseClass

# TODO: Remove this explicit import
from CARTLib.OrganLabellingDemo import OrganLabellingDemoTask

CURRENT_DIR = Path(__file__).parent
CONFIGURATION_FILE_NAME = CURRENT_DIR / "configuration.json"
this_file_path = Path(__file__).parent
sample_data_path = this_file_path.parent / "sample_data"
sample_data_cohort_csv = sample_data_path / "example_cohort.csv"


#
# CART
#


class CART(ScriptedLoadableModule):
    """Uses ScriptedLoadableModule base class, available at:
    https://github.com/Slicer/Slicer/blob/main/Base/Python/slicer/ScriptedLoadableModule.py
    """

    def __init__(self, parent):
        ScriptedLoadableModule.__init__(self, parent)
        self.parent.title = "CART"  # It's an acronym title, not really translate-able
        self.parent.categories = ['Utilities']
        self.parent.dependencies = []  # No dependencies
        # TODO: Move these metadata contents into a standalone file which can
        #  be updated automatically as new PRs are made
        self.parent.contributors = [
            "Kalum Ost (Montréal Polytechnique)",
            "Kuan Yi (Montréal Polytechnique)",
            "Ivan Johnson-Eversoll (University of Iowa)"
        ]
        self.parent.helpText = _("""
                CART (Collaborative Annotation and Review Tool) provides a set 
                of abstract base classes for creating streamlined annotation 
                workflows in 3D Slicer. The framework enables efficient 
                iteration through medical imaging cohorts with customizable 
                tasks and flexible data loading strategies.
                
                See more information on the 
                <a href="https://github.com/SomeoneInParticular/CART/tree/main">GitHub repository</a>.
            """)
        # TODO: replace with organization, grant and thanks
        self.parent.acknowledgementText = _("""
                Originally created during Slicer Project Week #43.
                
                Special thanks the many members of the Slicer community who
                contributed to this work, including the many projects which 
                were used as reference. Of note:
                <a href="https://github.com/neuropoly/slicercart">SlicerCART</a> (the name and general framework),
                <a href="https://github.com/JoostJM/SlicerCaseIterator">SlicerCaseIterator</a> (inspired much of our logic),
                <a href="https://github.com/SlicerUltrasound/SlicerUltrasound">SlicerUltrasound/AnnotateUltrasound</a> (basis for our UI design),
                and the many other projects discussed during the breakout session (notes 
                <a href="https://docs.google.com/document/d/12XuYPVuRgy4RTuIabSIjy_sRrYSliewKhcbB1zJgXVI/">here.</a>)
            """)

        # Load our configuration
        Config.load()


#
# CARTParameterNode
#



#
# CARTWidget
#


class CARTWidget(ScriptedLoadableModuleWidget, VTKObservationMixin):
    """Uses ScriptedLoadableModuleWidget base class, available at:
    https://github.com/Slicer/Slicer/blob/main/Base/Python/slicer/ScriptedLoadableModule.py
    """

    ## Utils ##

    # The size constraints which should be used for small buttons;
    #  these match the size of the '...' button in a ctk.ctkPathLineEdit
    # TODO: Remove when we swap the button to be a QToolButton
    MICRO_BUTTON_WIDTH = 24
    MICRO_BUTTON_HEIGHT = 25

    ## Initialization ##

    def __init__(self, parent=None) -> None:
        """Called when the user opens the module the first time and the widget is initialized."""
        ScriptedLoadableModuleWidget.__init__(self, parent)
        VTKObservationMixin.__init__(self)  # needed for parameter node observation

        # Initialize our logic instance
        self.logic: CARTLogic = CARTLogic()
        self._parameterNode = None
        self._parameterNodeGuiTag = None

        # A "dummy" widget, which holds the TaskGUI. Allows us to swap tasks on the fly.
        self.dummyTaskWidget: qt.QWidget = None

        # Tracks whether we are in "Task Mode" (actively working on a task) or not
        self.isTaskMode = False

        # TODO: Dynamically load this dictionary instead
        self.task_map = {
            "Organ Labels": OrganLabellingDemoTask,
            "N/A": None  # Placeholder for testing
        }

    def setup(self) -> None:
        """Called when the user opens the module the first time and the widget is initialized."""
        ScriptedLoadableModuleWidget.setup(self)

        ## Setup ##

        # The collapsible button to contain everything in
        mainGUI = ctk.ctkCollapsibleButton()
        # Not the best translation, but it'll do...
        mainGUI.text = "CART " + _("Setup")
        mainLayout = qt.QFormLayout(mainGUI)

        # User selection/registration
        self.buildUserUI(mainLayout)

        # Cohort Selection
        self.buildCohortUI(mainLayout)

        # Base Path input UI
        self.buildBasePathUI(mainLayout)

        # Task UI
        self.buildTaskUI(mainLayout)

        # Button panel
        self.buildButtonPanel(mainLayout)

        # Add this "main" widget to our panel
        self.layout.addWidget(mainGUI)

        # Make the GUI accessible
        self.mainGUI = mainGUI

        ## Progress Tracker ##
        # Case Iterator UI
        self.buildCaseIteratorUI(self.layout)

        # Add a (currently empty) collapsable tab, in which the Task GUI will be placed later
        taskGUI = ctk.ctkCollapsibleButton()

        # As its empty, and meaningless to the user, start it out collapsed
        #  and disabled; it will be re-enabled (and expanded) when a task
        #  is selected and the iterator set up.
        # KO: While the header for the associated CTK class has a `setCollapsed`
        #  function to match the pattern of every other attribute, it doesn't
        #  work for some reason, hence use breaking the pattern here.
        taskGUI.collapsed = True
        taskGUI.setEnabled(False)

        # Not the best translation, but it'll do...
        taskGUI.text = _("Task Steps")

        # Using a stacked layout, in preparation for future multitask setups
        qt.QStackedLayout(taskGUI)

        self.layout.addWidget(taskGUI)
        self.taskGUI = taskGUI

        # Add a vertical "stretch" at the bottom, forcing everything to the top;
        #  now it doesn't look like garbage!
        self.layout.addStretch()

        # Connections

        # These connections ensure that we update parameter node when scene is closed
        self.addObserver(slicer.mrmlScene, slicer.mrmlScene.StartCloseEvent, self.onSceneStartClose)
        self.addObserver(slicer.mrmlScene, slicer.mrmlScene.EndCloseEvent, self.onSceneEndClose)

    ## GUI builders ##

    def buildUserUI(self, mainLayout: qt.QFormLayout):
        """
        Builds the GUI for the user management section of the Widget
        :return:
        """
        # HBox to ensure everything is draw horizontally
        userHBox = qt.QHBoxLayout()

        # Insert this layout in the "main" GUI
        mainLayout.addRow(_("User:"), userHBox)

        # Prior users list
        userSelectButton = qt.QComboBox()
        userSelectButton.placeholderText = _("[Not Selected]")

        # Set the name of the button to the "UserSelectionButton"
        userSelectButton.toolTip = _("Select a previous user.")

        # Load it up with the list of users in the configuration file
        users = Config.get_users()
        userSelectButton.addItems(Config.get_users())

        # If there are users, use the first (most recent) as the default
        if users:
            userSelectButton.currentIndex = 0

        # When the user selects an existing entry, update the program to match
        userSelectButton.activated.connect(self.userSelected)

        # Add it to the HBox
        userHBox.addWidget(userSelectButton)

        # Make the spacing between widgets (the button and dropdown) 0
        userHBox.spacing = 0

        # New user button
        # TODO: Make this a QToolButton instead
        newUserButton = qt.QPushButton("+")

        # When the button is pressed, prompt them to fill out a form
        newUserButton.clicked.connect(self.promptNewUser)

        # Force its size to not change dynamically
        newUserButton.setSizePolicy(
            qt.QSizePolicy.Fixed,
            qt.QSizePolicy.Fixed
        )

        # Force it to be square
        # KO: We can't just use "resize" here, because either Slicer or QT
        #  overrides it later; really appreciate 2 hours of debugging to figure
        #  that out!
        newUserButton.setMaximumWidth(CARTWidget.MICRO_BUTTON_WIDTH)
        newUserButton.setMaximumHeight(CARTWidget.MICRO_BUTTON_HEIGHT)

        # Add it to the layout!
        userHBox.addWidget(newUserButton)

        # Make the user selection button accessible
        self.userSelectButton = userSelectButton

    def buildCohortUI(self, mainLayout: qt.QFormLayout):
        # Directory selection button
        cohortFileSelectionButton = ctk.ctkPathLineEdit()

        # Set file filters to only show readable file types
        cohortFileSelectionButton.filters = ctk.ctkPathLineEdit.Files
        cohortFileSelectionButton.nameFilters = [
            "CSV files (*.csv)",
        ]

        # When the cohort is changed, update accordingly
        cohortFileSelectionButton.connect.parameterNames
        cohortFileSelectionButton.currentPathChanged.connect(self.onCohortChanged)

        # TODO: Optionally set a default filter

        # Add it to our layout
        mainLayout.addRow(_("Cohort File:"), cohortFileSelectionButton)

        # Set default value but don't auto-load
        default_value = sample_data_cohort_csv.as_posix() if sample_data_cohort_csv.exists() else ""
        cohortFileSelectionButton.currentPath = default_value

        # Make the button easy-to-access
        self.cohortFileSelectionButton = cohortFileSelectionButton

    def buildBasePathUI(self, mainLayout: qt.QFormLayout):
        """
        Extends the GUI to add widgets for data directory selection
        """
        # Base path selection
        dataPathSelectionWidget = ctk.ctkPathLineEdit()
        dataPathSelectionWidget.filters = ctk.ctkPathLineEdit.Dirs
        dataPathSelectionWidget.toolTip = _("Select the base directory path. Leave empty to use None as base path.")

        mainLayout.addRow(_("Data Path:"), dataPathSelectionWidget)

        # Connect the signal to handle base path changes
        dataPathSelectionWidget.currentPathChanged.connect(self.onDataPathChanged)

        # Make it accessible
        self.dataPathSelectionWidget = dataPathSelectionWidget

    def buildTaskUI(self, mainLayout: qt.QFormLayout):
        # Prior users list
        taskOptions = qt.QComboBox()
        taskOptions.placeholderText = _("[Not Selected]")

        # TODO: Have this pull from configuration instead
        taskOptions.addItems(list(self.task_map.keys()))
        mainLayout.addRow(_("Task"), taskOptions)

        # Make it accessible
        self.taskOptions = taskOptions

        # When the task is changed, update everything to match
        taskOptions.currentIndexChanged.connect(self.onTaskChanged)

    def buildButtonPanel(self, mainLayout: qt.QFormLayout):
        # Add a state to track whether cohort is in preview mode
        self.isPreviewMode = False

        # Add a state to track whether cohort is in task mode (confirm clicked)
        self.isTaskMode = False

        # A button to preview the cohort, without starting on a task
        previewButton = qt.QPushButton(_("Preview"))
        previewButton.setToolTip(_("""
        Reads the contents of the cohort.csv for review, without starting the task
        """))

        # On click, attempt to load the cohort file and its contents into the GUI
        previewButton.clicked.connect(self.onPreviewCohortClicked)

        # Disable the button by default; we need a valid cohort first!
        previewButton.setEnabled(False)

        # A button which confirms the current settings and attempts to start
        #  task iteration!
        confirmButton = qt.QPushButton(_("Confirm"))
        confirmButton.toolTip = _("Begin doing this task on your cases.")

        # Disable the button by default; the user needs to fill out everything first!
        confirmButton.setEnabled(False)

        # Attempt to load the task, assuming everything is ready
        confirmButton.clicked.connect(self.loadTaskWhenReady)

        # Add them to our layout
        mainLayout.addRow(previewButton, confirmButton)

        # Make them accessible
        self.previewButton = previewButton
        self.confirmButton = confirmButton

    def buildCaseIteratorUI(self, mainLayout: qt.QFormLayout):
        # Layout
        iteratorWidget = qt.QWidget()
        self.taskLayout = qt.QVBoxLayout(iteratorWidget)

        # Add the task "widget" (just a frame to hold everything in) to the global layout
        mainLayout.addWidget(iteratorWidget)

        # Hide this by default, only showing it when we're ready to iterate
        iteratorWidget.setVisible(False)

        # Next + previous buttons in a horizontal layout
        buttonLayout = qt.QHBoxLayout()
        self.previousButton = qt.QPushButton(_("Previous"))
        self.previousButton.toolTip = _("Return to the previous case.")

        self.nextButton = qt.QPushButton(_("Next"))
        self.nextButton.toolTip = _("Move onto the next case.")

        # Add them to the layout "backwards" so previous is on the left
        buttonLayout.addWidget(self.previousButton)
        buttonLayout.addWidget(self.nextButton)
        # Add the button layout to the main vertical layout
        self.taskLayout.addLayout(buttonLayout)

        # Add a text field to display the current case name under the buttons
        self.currentCaseNameLabel = qt.QLineEdit()
        self.currentCaseNameLabel.readOnly = True
        self.currentCaseNameLabel.placeholderText = _("Current case name will appear here")
        self.taskLayout.addWidget(self.currentCaseNameLabel)

        # Make the groupbox accessible elsewhere, so it can be made visible later
        self.iteratorWidget = iteratorWidget

        # Connections
        self.nextButton.clicked.connect(self.nextCase)
        self.previousButton.clicked.connect(self.previousCase)


    ## Connected Functions ##

    ### Setup Widgets ###

    def promptNewUser(self):
        """
        Creates a pop-up, prompting the user to enter their name into a
        text box to register themselves as a new user.
        """        
        # Create a new widget
        new_name = qt.QInputDialog().getText(
            self.mainGUI,
            _("Add New User"),
            _("New User Name:")
        )

        # Attempt to add the new user to the Logic
        success = self.logic.add_new_user(new_name)

        # If we succeeded, update the GUI to match
        if success:
            self._refreshUserList()
            # Check if we're ready to proceed
            self.updateButtons()
        else:
            # TODO: Add a user prompt
            print(f"Failed to add user '{new_name}'.")

    def userSelected(self):
        # Update the logic with this newly selected user
        idx = self.userSelectButton.currentIndex
        self.logic.set_most_recent_user(idx)

        # Rebuild the GUI to match
        self._refreshUserList()

        # Update the button states to match our current state
        self.updateButtons()

    def _refreshUserList(self):
        """
        Rebuild the list in the GUI from scratch, ensuring everything is
        maintained in order.

        KO: an insertion policy only applies to insertions made into an
         editable combo-box; insertions made by us are always inserted
         last. Therefore, this song and dance is needed
        """
        # Clear all entries
        self.userSelectButton.clear()

        # Rebuild its contents from scratch
        self.userSelectButton.addItems(self.logic.get_users())

        # Select the first (most recent) entry in the list
        self.userSelectButton.currentIndex = 0

    def onDataPathChanged(self):
        """
        Handles changes to the base path selection.
        Falls back the previous base path if the user specified an empty space.
        """
        # Get the current path from the GUI
        current_path = self.dataPathSelectionWidget.currentPath

        # Strip it of leading/trailing whitespace
        current_path = current_path.strip()

        # If the data path is now empty, reset to the previous path and end early
        if not current_path:
            print("Error: Base path was empty, retaining previous base path.")
            self.dataPathSelectionWidget.currentPath = str(self.logic.data_path)
            self.updateButtons()
            return

        # Otherwise, try to update the data path in the logic
        success = self.logic.set_data_path(Path(current_path))

        # If we succeeded, update the GUI to match
        if success:
            # Exit task mode; any active task is no longer relevant.
            self.isTaskMode = False

            # Update the state of our GUI elements to match the new state
            self.updateTaskGUI()
            self.updateButtons()

    def onCohortChanged(self):
        # Get the currently selected cohort file from the widget
        new_cohort = Path(self.cohortFileSelectionButton.currentPath)

        # Attempt to update the cohort in our logic instance
        success = self.logic.set_current_cohort(new_cohort)

        # If we succeeded, update our state to match
        if success:
            # Exit task mode; the new cohort likely makes it obsolete
            self.isTaskMode = False

            # Disable cohort preview until the user wants it again
            self.isPreviewMode = False

            # Un-toggle the cohort preview button
            self.previewButton.setStyleSheet("")

            # Update relevant GUI elements
            self.updateTaskGUI()
            self.updateCohortTable()
            self.updateButtons()

    def onPreviewCohortClicked(self):
        """
        Load the cohort explicitly, so it can be reviewed.
        """
        # Check if the user is in the middle of changing cohorts and data path doesn't match the cohort yet
        # self.validateDataPathAndCohortMatch()

        # Update preview mode state
        self.isPreviewMode = not self.isPreviewMode

        if self.isPreviewMode:
            # Change the color of the preview button to indicate preview mode
            self.previewButton.setStyleSheet("background-color: #777eb4; color: #777eb4;")
                        # Load the file's cases into memory
            self.logic.load_cohort()

        else:
            # Reset preview button
            self.previewButton.setStyleSheet("")

        # Update the cohort table
        self.updateCohortTable()

    def onTaskChanged(self):
        # Update the currently selected task
        task_name = self.taskOptions.currentText
        new_task = self.task_map.get(task_name, None)
        self.logic.set_task_type(new_task)

        # Purge the current task widget
        if self.dummyTaskWidget:
            # Disconnect the widget, and all of its children, from the GUI
            self.dummyTaskWidget.setParent(None)
            # Delete our reference to it as well
            self.dummyTaskWidget = None

        # Exit task mode until the user confirms the change
        self.isTaskMode = False

        # Update our GUI to match the new state
        self.updateTaskGUI()
        self.updateButtons()

    def buildCohortTable(self):
        csv_data_raw = self.logic.data_manager.case_data

        self.headers = list(csv_data_raw[0].keys())
        csv_data_list = [[row[key] for key in self.headers] for row in csv_data_raw]
        self.rowCount = len(csv_data_list)
        self.colCount = len(self.headers)

        self.cohortTable = qt.QTableWidget()

        self.cohortTable.setSizePolicy(
            qt.QSizePolicy.Expanding,
            qt.QSizePolicy.Expanding
        )

        self.cohortTable.setRowCount(self.rowCount)
        self.cohortTable.setColumnCount(self.colCount)
        self.cohortTable.setHorizontalHeaderLabels(
            [_(h) for h in self.headers]
        )
        self.cohortTable.horizontalHeader().setSectionResizeMode(qt.QHeaderView.ResizeToContents)

        self.cohortTable.setHorizontalScrollBarPolicy(qt.Qt.ScrollBarAsNeeded)

        # Define a special color for the first column, including the header
        first_col_brush = qt.QBrush(qt.QColor("#8f6ae7"))
        self.cohortTable.horizontalHeaderItem(0).setBackground(first_col_brush)

        for row in range(self.rowCount):
            for col in range(self.colCount):
                item = qt.QTableWidgetItem(csv_data_list[row][col])
                item.setTextAlignment(qt.Qt.AlignLeft | qt.Qt.AlignVCenter)
                if col == 0:
                    item.setToolTip(_("Data Unit"))
                    item.setBackground(first_col_brush)
                else:
                    item.setToolTip(_("Resource of : " + str(csv_data_list[row][0])))

                self.cohortTable.setItem(row, col, item)

        self.cohortTable.setAlternatingRowColors(True)
        self.cohortTable.setShowGrid(True)
        self.cohortTable.verticalHeader().setVisible(False)

        self.taskLayout.addWidget(self.cohortTable)

        self.iteratorWidget.setVisible(True)

    def destroyCohortTable(self):
        if hasattr(self, "cohortTable"):
            self.taskLayout.removeWidget(self.cohortTable)
        self.iteratorWidget.setVisible(False)

    def updateCohortTable(self):
        # If preview then confirm were clicked
        if self.isPreviewMode and self.isTaskMode:
            # TODO Is this necessary? Can we just confirm and use the same table, so just load the volumes without touching the table?
            self.destroyCohortTable()
            self.buildCohortTable()
            return

        # If preview gets toggled on
        if self.isPreviewMode and not self.isTaskMode:
            self.buildCohortTable()
            return

        # If straight to confirm
        if not self.isPreviewMode and self.isTaskMode:
            self.buildCohortTable()
            return

        # If preview gets toggled off
        if not self.isPreviewMode and not self.isTaskMode:
            self.destroyCohortTable()
            return

    ### Iterator Widgets ###
    def updateIteratorGUI(self):
        # Update the current UID label
        new_label = f"Data Unit {self.logic.current_uid()}"
        self.currentCaseNameLabel.text = new_label

        # Check if we have a next case, and enable/disable the button accordingly
        self.nextButton.setEnabled(self.logic.has_next_case())

        # Check if we have a previous case, and enable/disable the button accordingly
        self.previousButton.setEnabled(self.logic.has_previous_case())

    def nextCase(self):
        """
        Request the iterator step into the next case
        """
        # Disable the GUI until the next case has loaded
        self.disableGUIWhileLoading()

        try:
            # Confirm we have a next case to step into first
            if not self.logic.has_next_case():
                print("You somehow requested the next case, despite there being none!")
                return

            # Step into the next case
            self.logic.next_case()

            # Update our GUI to match the new state
            self.updateIteratorGUI()
        except Exception as e:
            self.pythonExceptionPrompt(e)
        finally:
            # Re-enable the GUI
            self.enableGUIAfterLoad()

    def previousCase(self):
        # Disable the GUI until the previous case has loaded
        self.disableGUIWhileLoading()

        try:
            # Confirm we have a next case to step into first
            if not self.logic.has_previous_case():
                print("You somehow requested the previous case, despite there being none!")
                return

            # Step into the next case
            self.logic.previous_case()

            # Update our GUI to match the new state
            self.updateIteratorGUI()
        except Exception as e:
            self.pythonExceptionPrompt(e)
        finally:
            # Re-enable the GUI
            self.enableGUIAfterLoad()

    ### Task Related ###
    def updateTaskGUI(self):
        """
        Updates the Task GUI to align with our current task mode
        """
        self.taskGUI.setEnabled(self.isTaskMode)
        self.taskGUI.collapsed = not self.isTaskMode

    def updateButtons(self):
        # If we have a cohort file, it can be previewed
        if self.logic.cohort_path:
            self.previewButton.setEnabled(True)

        # If the logic says we're ready to start, we can start
        if self.logic.is_ready():
            self.confirmButton.setEnabled(True)

    def loadTaskWhenReady(self):
        # If we're not ready to load a task, leave everything untouched
        if not self.logic.is_ready():
            return

        # Disable the GUI, as to avoid de-synchronization
        self.disableGUIWhileLoading()

        try:
            # Set task mode to true; session started
            self.isTaskMode = True

            # Initialize the new task
            self.logic.init_task()

            # Create a "dummy" widget that the task can fill
            self.dummyTaskWidget = qt.QWidget()
            # Build the Task GUI, using the prior widget as a foundation
            self.logic.current_task_instance.setup(self.dummyTaskWidget)
            # Add the widget to our layout
            self.taskGUI.layout().addWidget(self.dummyTaskWidget)

            # Expand the task GUI and enable it, if it wasn't already
            self.taskGUI.collapsed = False
            self.taskGUI.setEnabled(True)

            # Load the cohort csv data into the table, if it wasn't already
            self.updateCohortTable()

            # Reveal the iterator GUI, if it wasn't already
            self.iteratorWidget.setVisible(True)

            # Update the current UID in the iterator
            self.updateIteratorGUI()

            # Collapse the main (setup) GUI, if it wasn't already
            self.mainGUI.collapsed = True

        except Exception as e:
            # Exit task mode; we failed to initialize the task, can't proceed
            self.pythonExceptionPrompt(e)
        finally:
            # Re-enable the GUI
            self.enableGUIAfterLoad()

    def pythonExceptionPrompt(self, exc: Exception):
        """

        Prompts the user with the contents of an exception. Also logs the
         stack-trace to console for debugging purposes

        Should be used to catch exceptions cause by the GUI, so the user can
         respond appropriately.

        :param exc: The exception that should be handled
        """
        # Print out the exception to the Python log, with traceback.
        print(traceback.format_exc())

        # Display an error message notifying the user
        errorPrompt = qt.QErrorMessage()

        # Add some details on what's happening for the user
        errorPrompt.setWindowTitle("PYTHON ERROR!")

        # Show the message
        errorPrompt.showMessage(exc)
        errorPrompt.exec_()
<<<<<<< HEAD
        # Disable the confirm button, as the current setup didn't work
=======

        # Disable the continue button, as the current setup didn't work
>>>>>>> 36034cd6
        self.confirmButton.setEnabled(False)
        # Exit task mode, as something broke which needs to be resolved first
        self.isTaskMode = False
        self.updateTaskGUI()

    ## Management ##
    def disableGUIWhileLoading(self):
        """
        Disable our entire GUI.

        Usually only needed when a new DataUnit is in the process of being
          loaded, to ensure the GUI doesn't de-synchronize from the Logic.
        """
        # Disable everything immediately
        self.mainGUI.setEnabled(False)
        self.taskGUI.setEnabled(False)

        # Create a "Loading..." dialog to let the user know something is being run
        # TODO: Replace this with a proper prompt
        print("Loading...")

    def enableGUIAfterLoad(self):
        """
        Enable our entire GUI.

        Usually used to restore user access to the GUI state after a DataUnit
          finishes loading.
        """

        self.mainGUI.setEnabled(True)
        self.taskGUI.setEnabled(self.isTaskMode)

        # Terminate the "Loading..." dialog, if it exists
        # TODO: Replace this with a proper prompt
        print("Finished Loading!")

    def cleanup(self) -> None:
        """Called when the application closes and the module widget is destroyed."""
        pass

    def onSceneStartClose(self, caller, event) -> None:
        """Called just before the scene is closed."""
        pass

    def onSceneEndClose(self, caller, event) -> None:
        """Called just after the scene is closed."""
        pass

#
# CARTLogic
#


class CARTLogic(ScriptedLoadableModuleLogic):
    """This class should implement all the actual
    computation done by your module.  The interface
    should be such that other python code can import
    this class and make use of the functionality without
    requiring an instance of the Widget.
    Uses ScriptedLoadableModuleLogic base class, available at:
    https://github.com/Slicer/Slicer/blob/main/Base/Python/slicer/ScriptedLoadableModule.py
    """

    def __init__(self) -> None:
        """Called when the logic class is instantiated. Can be used for initializing member variables."""
        ScriptedLoadableModuleLogic.__init__(self)

        # Path to the cohort file currently in use
        self.cohort_path: Path = None

        # Path to where the user specified their data is located
        self.data_path: Path = None

        # The data manager currently managing case iteration
        self.data_manager: DataManager = None

        # The currently selected task type
        self.current_task_type: type(TaskBaseClass) = None

        # The current task instance
        self.current_task_instance: Optional[TaskBaseClass] = None

    ## User Management ##
    def get_users(self) -> list[str]:
        # Simple wrapper for our config
        return Config.get_users()

    def get_current_user(self) -> str:
        """
        Gets the currently selected user, if there is one
        """
        users = Config.get_users()
        if users:
            return users[0]
        else:
            return None

    def set_most_recent_user(self, idx: int) -> bool:
        """
        Change the most recent user to the one specified
        """
        users = Config.get_users()

        # If the index is out of bounds, exit early with a failure
        if len(users) <= idx or idx < 0:
            return False

        # Otherwise, move the user to the front of the list
        selected_user = users[idx]
        users.pop(idx)
        users.insert(0, selected_user)

        # Immediately save the Config and return
        Config.save()
        return True

    def add_new_user(self, user_name: str) -> bool:
        """
        Attempt to add a new user to the list.

        Returns True if this was successful, False otherwise
        """
        # Strip leading and trailing whitespace in the username
        user_name = user_name.strip()

        # Confirm they actually provided a (non-whitespace only) string
        if not user_name:
            print("Something must be entered as a name!")
            return False

        # Check if the user already exists
        current_users = Config.get_users()
        if user_name in current_users:
            print("User name already exists!")
            return False

        # Add the username to the list at the top
        current_users.insert(0, user_name)

        # Save the configuration
        Config.save()

        # Return that this has been done successfully
        return True

    ## Cohort Path/Data Path Management ##
    def set_current_cohort(self, new_path: Path) -> bool:
        # Confirm the file exists
        if not new_path.exists():
            print(f"Error: Cohort file does not exist: {new_path}")
            return False

        # Confirm it is a CSV
        if new_path.suffix.lower() != ".csv":
            print(f"Error: Selected file is not a CSV: {new_path}")
            return False

        # Warn the user if they're reloading the same file
        if (
            self.cohort_path is not None and
            str(new_path.resolve()) == str(self.cohort_path.resolve())
        ):
            print(f"Warning: Reloaded the same cohort file!")

        # If all checks pass, update our state
        self.cohort_path = new_path
        self.data_manager = DataManager(
            cohort_file=self.cohort_path,
            data_source=self.data_path,
        )
        return True

    def set_data_path(self, new_path: Path) -> bool:
        # Confirm the directory exists
        if not new_path.exists():
            print(f"Error: Data path does not exist: {new_path}")
            return False

        # Confirm that it is a directory
        if not new_path.is_dir():
            print(f"Error: Data path was not a directory: {new_path}")
            return False

        # If that all ran, update our data path to the new data path
        self.data_path = new_path
        print(f"Data path set to: {self.data_path}")

        # and replace the previous data manager
        del self.data_manager
        self.data_manager = DataManager(
            cohort_file=self.cohort_path,
            data_source=self.data_path,
        )

        return True

    def load_cohort(self):
        """
        Load the contents of the currently selected cohort file into memory
        """
        self.data_manager.load_cases()

    ## Task Management ##
    def set_task_type(self, task_type: type(TaskBaseClass)):
        # Set the task type
        self.current_task_type = task_type

        # If we have a task built already, delete it
        if self.current_task_instance:
            self.current_task_instance.cleanup()
            self.current_task_instance = None

    def is_ready(self) -> bool:
        """
        Check if we're ready to run a task!
        :return: True if so, False otherwise.
        """
        # We can't proceed if we don't have a selected user
        if not self.get_current_user():
            print("Missing a valid user!")
            return False
        # We can't proceed if a data path has not been specified
        elif not self.data_path:
            print("Missing a valid data path!")
            return False
        # We can't proceed if we're missing a cohort path
        elif not self.cohort_path:
            print("Missing a valid cohort path!")
            return False
        # We can't proceed if we don't have a selected task type
        elif not self.current_task_type:
            print("No task has been selected!")
            return False

        # If all checks passed, we can proceed!
        return True

    def init_task(self) -> Optional[TaskBaseClass]:
        """
        Initialize a new Task instance using current settings.

        :return: The Task instance, None if one cannot be created.
        """
        # Safety gate: if we're not ready to start a task, return None
        if not self.is_ready():
            return None

        # Load the cohort file into memory again, as it may not already be so
        #  (or the user made edits to it after a preview)
        self.load_cohort()

        # Create the new task instance and return it.
        self.current_task_instance = self.current_task_type(self.get_current_case())
        return self.current_task_instance

    ## DataUnit Management ##
    def current_uid(self):
        if self.data_manager:
            return self.data_manager.current_uid()
        # In the off chance where we don't have cases loaded, return none
        else:
            return ""

    def has_next_case(self):
        if self.data_manager:
            return self.data_manager.has_next_case()
        else:
            return False

    def has_previous_case(self):
        if self.data_manager:
            return self.data_manager.has_previous_case()
        else:
            return False

    def get_current_case(self) -> Optional[DataUnitBase]:
        """
        Get the DataUnit currently indexed by the data manager.

        Returns None if a DataManager has not been initialized, or if its
          empty (somehow)
        """
        # If we don't have a data manager yet, return none
        if not self.data_manager:
            return None

        # Otherwise, return the data manager's current item
        return self.data_manager.current_data_unit()

    def next_case(self) -> Optional[DataUnitBase]:
        """
        Try to step into the next case managed by the cohort, pulling it
          into memory if needed.

        :return: The next valid case. 'None' if no valid case could be found.
        """
        # Get the next valid case
        next_case = self.data_manager.next_data_unit()

        # Return it; the data manager is self-managing, no need to do any further checks
        return next_case

    def previous_case(self):
        """
        Try to step into the previous case managed by the cohort, pulling it
          into memory if needed.

        :return: The previous valid case. 'None' if no valid case could be found.
        """
        # Get the previous valid case
        previous_case = self.data_manager.previous_data_unit()

        # Return it; the data manager is self-managing, no need to do any further checks
        return previous_case<|MERGE_RESOLUTION|>--- conflicted
+++ resolved
@@ -761,12 +761,8 @@
         # Show the message
         errorPrompt.showMessage(exc)
         errorPrompt.exec_()
-<<<<<<< HEAD
+
         # Disable the confirm button, as the current setup didn't work
-=======
-
-        # Disable the continue button, as the current setup didn't work
->>>>>>> 36034cd6
         self.confirmButton.setEnabled(False)
         # Exit task mode, as something broke which needs to be resolved first
         self.isTaskMode = False
